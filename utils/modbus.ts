import TcpSocket from 'react-native-tcp-socket';
import {Buffer} from 'buffer';

// --- Configuration ---
const MODBUS_UNIT_ID = 1;
const MAX_CONNECTIONS = 5;
const REQUEST_TIMEOUT = 5000; // 5 seconds
const CONNECTION_REFRESH_INTERVAL = 2 * 60 * 1000; // 2 minutes
const REQUEST_DELAY = 250; // Delay between requests in ms
const MAX_QUEUE_SIZE = 100;
const MAX_RESPONSE_SIZE = 1024 * 1024; // 1MB

// --- Shared Types ---
interface LampHours {
  currentHours: number;
}

interface QueuedRequest {
  ip: string;
  port: number;
  request: Buffer;
  resolve: (value: Buffer) => void;
  reject: (reason?: any) => void;
}

<<<<<<< HEAD
// --- Modbus Request Queue ---

interface ModbusRequestQueueItem {
  ip: string;
  port: number;
  request: Buffer;
  resolve: (value: Buffer) => void;
  reject: (reason?: any) => void;
  retries: number;
  backoffDelay: number;
}

const MAX_RETRIES = 3; // Maximum number of retries
const MAX_CONCURRENT_REQUESTS = 1; // Limit the number of concurrent requests
const requestQueue: ModbusRequestQueueItem[] = [];
let activeRequests = 0;


// --- Helper Functions (Updated for FC16 Write Multiple Registers) ---
=======
// --- Request Queue Manager ---
class RequestQueueManager {
  private static instance: RequestQueueManager;
  private queue: QueuedRequest[] = [];
  private isProcessing = false;
  private activeConnections = 0;

  public static getInstance(): RequestQueueManager {
    if (!RequestQueueManager.instance) {
      RequestQueueManager.instance = new RequestQueueManager();
    }
    return RequestQueueManager.instance;
  }

  public enqueue(request: QueuedRequest): void {
    if (this.queue.length >= MAX_QUEUE_SIZE) {
      request.reject(new Error('Request queue full'));
      return;
    }

    this.queue.push(request);
    this.processQueue();
  }

  private async processQueue(): Promise<void> {
    if (
      this.isProcessing ||
      this.queue.length === 0 ||
      this.activeConnections >= MAX_CONNECTIONS
    ) {
      return;
    }

    this.isProcessing = true;
    const nextRequest = this.queue.shift()!;

    try {
      this.activeConnections++;
      const response = await this.executeRequest(nextRequest);
      nextRequest.resolve(response);
    } catch (error) {
      nextRequest.reject(error);
    } finally {
      this.activeConnections--;
      this.isProcessing = false;

      // Process next request after delay
      setTimeout(() => this.processQueue(), REQUEST_DELAY);
    }
  }

  private async executeRequest({
    ip,
    port,
    request,
  }: QueuedRequest): Promise<Buffer> {
    const connectionManager = TcpConnectionManager.getInstance();
    const client = await connectionManager.getConnection(ip, port);

    return new Promise((resolve, reject) => {
      let responseBuffer = Buffer.alloc(0);
      let requestTimeout: NodeJS.Timeout | null = null;

      const cleanup = () => {
        if (requestTimeout) {
          clearTimeout(requestTimeout);
          requestTimeout = null;
        }
        client.removeListener('data', dataHandler);
        client.removeListener('error', errorHandler);
      };

      requestTimeout = setTimeout(() => {
        cleanup();
        reject(new Error('Modbus request timed out'));
      }, REQUEST_TIMEOUT);

      const dataHandler = (data: Buffer) => {
        responseBuffer = Buffer.concat([responseBuffer, data]);

        if (responseBuffer.length > MAX_RESPONSE_SIZE) {
          cleanup();
          reject(new Error('Response too large'));
          return;
        }

        if (responseBuffer.length >= 6) {
          const expectedLengthMBAP = responseBuffer.readUInt16BE(4);
          const totalExpectedLength = 6 + expectedLengthMBAP;

          if (responseBuffer.length >= totalExpectedLength) {
            if (responseBuffer.length >= 8 && responseBuffer[7] & 0x80) {
              const functionCode = responseBuffer[7] & 0x7f;
              const exceptionCode = responseBuffer[8];
              cleanup();
              reject(
                new Error(
                  `Modbus Exception ${exceptionCode} for function ${functionCode}`,
                ),
              );
            } else {
              cleanup();
              resolve(responseBuffer);
            }
          }
        }
      };

      const errorHandler = (error: Error) => {
        cleanup();
        reject(new Error(`Connection error: ${error.message}`));
      };

      client.on('data', dataHandler);
      client.on('error', errorHandler);

      client.write(request, (error?: Error) => {
        if (error) {
          cleanup();
          reject(new Error(`Write error: ${error.message}`));
        }
      });
    });
  }
}

// --- Connection Manager ---
class TcpConnectionManager {
  private static instance: TcpConnectionManager;
  private connections: Map<string, any> = new Map();
  private refreshTimers: Map<string, NodeJS.Timeout> = new Map();
  private connectionHandlers: Map<
    string,
    {errorHandler: (error: Error) => void; closeHandler: () => void}
  > = new Map();

  public static getInstance(): TcpConnectionManager {
    if (!TcpConnectionManager.instance) {
      TcpConnectionManager.instance = new TcpConnectionManager();
    }
    return TcpConnectionManager.instance;
  }

  public async getConnection(host: string, port: number): Promise<any> {
    const connectionKey = `${host}:${port}`;

    if (this.connections.has(connectionKey)) {
      const connection = this.connections.get(connectionKey);
      if (!connection.destroyed) {
        return connection;
      }
      this.closeConnection(connectionKey);
    }

    return this.createConnection(host, port);
  }

  private createConnection(host: string, port: number): Promise<any> {
    const connectionKey = `${host}:${port}`;
    this.closeConnection(connectionKey);

    return new Promise((resolve, reject) => {
      const client = TcpSocket.createConnection({host, port}, () => {
        this.connections.set(connectionKey, client);

        const timer = setTimeout(() => {
          this.refreshConnection(host, port);
        }, CONNECTION_REFRESH_INTERVAL);

        this.refreshTimers.set(connectionKey, timer);
        resolve(client);
      });

      const errorHandler = (error: Error) => {
        console.error(`Connection error for ${connectionKey}:`, error);
        this.closeConnection(connectionKey);
        reject(error);
      };

      const closeHandler = () => {
        this.closeConnection(connectionKey);
      };

      client.on('error', errorHandler);
      client.on('close', closeHandler);

      this.connectionHandlers.set(connectionKey, {errorHandler, closeHandler});
    });
  }

  private refreshConnection(host: string, port: number): void {
    const connectionKey = `${host}:${port}`;
    this.createConnection(host, port).catch(error => {
      console.error(`Failed to refresh connection: ${error.message}`);
      setTimeout(() => this.refreshConnection(host, port), 5000);
    });
  }

  private closeConnection(connectionKey: string): void {
    if (this.refreshTimers.has(connectionKey)) {
      clearTimeout(this.refreshTimers.get(connectionKey));
      this.refreshTimers.delete(connectionKey);
    }

    const handlers = this.connectionHandlers.get(connectionKey);
    if (handlers) {
      const connection = this.connections.get(connectionKey);
      if (connection) {
        connection.removeListener('error', handlers.errorHandler);
        connection.removeListener('close', handlers.closeHandler);
      }
      this.connectionHandlers.delete(connectionKey);
    }

    if (this.connections.has(connectionKey)) {
      const connection = this.connections.get(connectionKey);
      if (connection && !connection.destroyed) {
        connection.destroy();
      }
      this.connections.delete(connectionKey);
    }
  }

  public closeAllConnections(): void {
    for (const connectionKey of this.connections.keys()) {
      this.closeConnection(connectionKey);
    }
  }
}

// --- Modbus Request Functions ---
export const sendModbusRequest = (
  ip: string,
  port: number,
  request: Buffer,
): Promise<Buffer> => {
  return new Promise((resolve, reject) => {
    RequestQueueManager.getInstance().enqueue({
      ip,
      port,
      request,
      resolve,
      reject,
    });
  });
};
>>>>>>> 2efad3a7

const createModbusRequest = (
  unitId: number,
  functionCode: number,
  startAddress: number,
  quantity: number,
  writeData?: Buffer,
): Buffer => {
  let pdu: Buffer;

  if ([0x01, 0x02, 0x03, 0x04].includes(functionCode)) {
    pdu = Buffer.alloc(5);
    pdu.writeUInt8(functionCode, 0);
    pdu.writeUInt16BE(startAddress, 1);
    pdu.writeUInt16BE(quantity, 3);
  } else if (functionCode === 0x05 || functionCode === 0x06) {
    pdu = Buffer.alloc(5);
    pdu.writeUInt8(functionCode, 0);
    pdu.writeUInt16BE(startAddress, 1);
    pdu.writeUInt16BE(quantity, 3);
  } else if (functionCode === 0x0f && writeData) {
    const byteCount = writeData.length;
    pdu = Buffer.alloc(6 + byteCount);
    pdu.writeUInt8(functionCode, 0);
    pdu.writeUInt16BE(startAddress, 1);
    pdu.writeUInt16BE(quantity, 3);
    pdu.writeUInt8(byteCount, 5);
    writeData.copy(pdu, 6);
  } else if (functionCode === 0x10 && writeData) {
    const quantity = writeData.length / 2;
    const byteCount = writeData.length;
    pdu = Buffer.alloc(6 + byteCount);
    pdu.writeUInt8(functionCode, 0);
    pdu.writeUInt16BE(startAddress, 1);
    pdu.writeUInt16BE(quantity, 3);
    pdu.writeUInt8(byteCount, 5);
    writeData.copy(pdu, 6);
  } else {
    pdu = Buffer.from([functionCode]);
  }

  const mbapHeader = Buffer.alloc(7);
  mbapHeader.writeUInt16BE(Math.floor(Math.random() * 65535), 0);
  mbapHeader.writeUInt16BE(0x0000, 2);
  mbapHeader.writeUInt16BE(pdu.length + 1, 4);
  mbapHeader.writeUInt8(unitId, 6);

  return Buffer.concat([mbapHeader, pdu]);
};

<<<<<<< HEAD
/**
 * Helper function to send a Modbus request and return a Promise resolving with the response Buffer.
 * Includes basic timeout and exception handling.
 */
const sendModbusRequest = (
  ip: string,
  port: number,
  request: Buffer,
): Promise<Buffer> => {  
  return new Promise((resolve, reject) => {    
    const queueItem: ModbusRequestQueueItem = {      
      ip,      
      port,      
      request,      
      resolve,      
      reject,      
      retries: 0,      
      backoffDelay: 1000, // Start with a 1-second delay    
    };    
    requestQueue.push(queueItem);    
    processQueue();  
  });
};

const processQueue = () => {  
  if (activeRequests >= MAX_CONCURRENT_REQUESTS || requestQueue.length === 0) {    
    return; // Max concurrent requests reached or queue is empty  
  }
  
  const queueItem = requestQueue.shift()!; // Dequeue the next item
  activeRequests++;
  
  const { ip, port, request, resolve, reject, retries, backoffDelay } = queueItem;

  console.log(`[processQueue] Processing request, queue size ${requestQueue.length}`);

  const executeRequest = () => {
    const client = TcpSocket.createConnection({host: ip, port}, () => {
      console.log(
        `[sendModbusRequest] Raw Request: ${request.toString('hex')}`,
      );

      //write data to socket
      client.write(
        new Uint8Array(request.buffer, request.byteOffset, request.byteLength),
      );
      console.log(`[sendModbusRequest] Data written to socket: ${request.toString('hex')}`);
    });

    client.on('error', error => {
      console.error(`[sendModbusRequest on error] ${error.message || error}`);
      handleError(queueItem, client, new Error(`Connection error: ${error.message || error}`));
    });

    client.on('close', () => {
      console.log(`[sendModbusRequest on close]`);
    });

    handleData(queueItem, client);
  };

  executeRequest();
};

const handleError = (queueItem: ModbusRequestQueueItem, client: TcpSocket.Socket, error: Error) => {
  if (queueItem.retries < MAX_RETRIES) {
    queueItem.retries++;
    queueItem.backoffDelay *= 2; // Exponential backoff
    console.log(`[handleError] Retrying request in ${queueItem.backoffDelay}ms, retry count ${queueItem.retries}`);
    setTimeout(() => {
      client.destroy();
      processQueue();
    }, queueItem.backoffDelay);
  } else {
    console.error(`[handleError] Max retries reached for request`);
    cleanup(queueItem, client, error);
  }
};

const handleData = (queueItem: ModbusRequestQueueItem, client: TcpSocket.Socket) => {
  const { resolve, reject } = queueItem;
  let requestTimeout: NodeJS.Timeout | null = null;
    });

    let responseBuffer = Buffer.alloc(0);
    let requestTimeout: NodeJS.Timeout | null = null;

    const cleanup = (error?: Error) => {
      if (requestTimeout) {
        clearTimeout(requestTimeout);
        requestTimeout = null;
      }

      console.log(`[cleanup] Cleaning socket`);
      if (!client.destroyed) {
        client.destroy();
      }
      if (error) {
        console.error(`[sendModbusRequest Error] ${error.message || error}`);
        reject(error); // Reject the promise on error
      }
    };
    
    const cleanup = (queueItem:ModbusRequestQueueItem, client: TcpSocket.Socket, error?: Error) => {
      activeRequests--; // Decrement active requests

    requestTimeout = setTimeout(() => {
      cleanup(new Error('Modbus request timed out'));
    }, 5000); // 5 second timeout

    client.on('data', data => {
      const dataBuffer = Buffer.isBuffer(data) ? data : Buffer.from(data);
      responseBuffer = Buffer.concat([responseBuffer, dataBuffer]);
      console.log(
        `[sendModbusRequest] Raw Response: ${responseBuffer.toString('hex')}`,
      );

      if (responseBuffer.length >= 6) {
        // Minimum MBAP header length
        const expectedLengthMBAP = responseBuffer.readUInt16BE(4);
        const totalExpectedLength = 6 + expectedLengthMBAP; // Correct total length

        if (responseBuffer.length >= totalExpectedLength) {
          // Check for Modbus Exception Response
          if (responseBuffer.length >= 8 && responseBuffer[7] & 0x80) {
            const functionCode = responseBuffer[7] & 0x7f;
            const exceptionCode = responseBuffer[8];
            console.error(
              `[sendModbusRequest] Modbus Exception ${exceptionCode} for function ${functionCode}`,
            );
            cleanup(queueItem, client,
              new Error(
                `Modbus Exception ${exceptionCode} for function ${functionCode}`,
              ),
            );
          } else {
            // Success!
            cleanup(); // Clear timeout, close client
            console.log(`[sendModbusRequest] Request resolved successfully`);
            resolve(responseBuffer); // Resolve the promise with the data
          }
        }
        // Else: Wait for more data or timeout
      }
    });
    }

    client.on('close', () => {
      console.log(`[sendModbusRequest] Closed`);
      processQueue();
    });
  }



=======
>>>>>>> 2efad3a7
// --- General Functions ---

/**
 * Turn ON/OFF lamp using UV_On_Off_Command (Coil 9 -> 0-based 8)
 * Uses async/await and returns a Promise.
 */
export const toggleLamp = async (
  ip: string,
  port: number,
  value: boolean, // true = ON, false = OFF
): Promise<void> => {
  const address = 9; // Coil 9
  const writeValue = value ? 0xff00 : 0x0000;
  const functionCodeCoil = 0x05; // Write Single Coil

  // Create requests for the main coil and power status discrete
  const mainRequest = createModbusRequest(
    MODBUS_UNIT_ID,
    functionCodeCoil,
    address,
    writeValue,
  );

  console.log(
    `[toggleLamp] Sending command to turn ${value ? 'ON' : 'OFF'}...`,
  );


  try {
    console.log(
      `[toggleLamp] Sending Main Request: ${mainRequest.toString('hex')}`,
    );
    const mainResponse = await sendModbusRequest(ip, port, mainRequest);
    console.log(
      `[toggleLamp] Received Main Response: ${mainResponse?.toString('hex')}`,
    );

    // Check the function code
    if (!(mainResponse && mainResponse.length >= 12 && mainResponse[7] === functionCodeCoil))
    {
      throw new Error(
        `Unexpected response for toggleLamp main request: ${mainResponse?.toString(
          'hex',
        )}`,
      );
    }

     //Check the value of the response based on the value given
     if (value){
      if (mainResponse.readUInt16BE(10) != 0xff00)
      {
        throw new Error(`Unexpected response for toggleLamp main request: ${mainResponse?.toString('hex')}`);
      }
    } else if (mainResponse.readUInt16BE(10) != 0x0000){
      throw new Error(
        `Unexpected response for toggleLamp main request: ${mainResponse?.toString(
          'hex',
        )}`,
      );
    }

    // Validate power status response

    console.log(
      `[toggleLamp] Lamp ${
        value ? 'ON' : 'OFF'
      } command and power status acknowledged successfully.`,
    );
  } catch (error: any) {
    console.error(`[toggleLamp] Error during send/receive: ${error.message}`);
    throw error; // Reject the promise
  }
};

/**
 * Read current power status (Discrete 21 -> 0-based 20)
 * Returns true if ON, false if OFF, null on error.
 */
export const readPowerStatus = async (
  ip: string,
  port: number,
): Promise<boolean | null> => {
  const address = 21; // 0-based for Discrete 21
  const quantity = 1;
  const functionCode = 0x02; // Read Discrete Inputs
  const request = createModbusRequest(
    MODBUS_UNIT_ID,
    functionCode,
    address,
    quantity,
  );
  console.log('[readPowerStatus] Reading...'); // Internal log

  try {
    const data = await sendModbusRequest(ip, port, request);
    if (data && data.length >= 10 && data[8] === 1) {
      // Byte count should be 1
      const statusBit = data[9] & 0x01;
      const isOn = statusBit === 1;
      console.log(
        `[readPowerStatus] Success: Status is ${isOn ? 'ON' : 'OFF'}`,
      );
      return isOn;
    } else {
      console.error(
        `[readPowerStatus] Error: Invalid response: ${data?.toString('hex')}`,
      );
      return null;
    }
  } catch (error: any) {
    console.error(
      `[readPowerStatus] Error reading power status: ${error.message}`,
    );
    return null;
  }
};

/**
 * Read the ON/OFF Command Status (Discrete 23 -> 0-based 22)
 * This reflects the current ON/OFF status of the lamp.
 */
export const readCommandStatus = async (
  ip: string,
  port: number,
): Promise<boolean | null> => {
  const address = 23; // 0-based for Discrete 23
  const quantity = 1;
  const functionCode = 0x02; // Read Discrete Inputs
  const request = createModbusRequest(
    MODBUS_UNIT_ID,
    functionCode,
    address,
    quantity,
  );
  console.log('[readCommandStatus] Reading...');

  try {
    console.log(
      `[readCommandStatus] Sending Request: ${request.toString('hex')}`,
    );
    const data = await sendModbusRequest(ip, port, request);
    // Log the raw response
    console.log(
      `[readCommandStatus] Received Response: ${data?.toString('hex')}`,
    );

    if (data && data.length >= 10 && data[8] === 1) {
      // Byte count should be 1
      const statusBit = data[9] & 0x01;
      const isOn = statusBit === 1; // Assuming 1 means ON command is active
      // Log interpretation
      console.log(
        `[readCommandStatus] Success: Raw Bit=${statusBit}, Interpreted as ${
          isOn ? 'ON' : 'OFF'
        }`,
      );
      return isOn;
    } else {
      console.error(
        `[readCommandStatus] Error: Invalid response structure: ${data?.toString(
          'hex',
        )}`,
      );
      return null;
    }
  } catch (error: any) {
    console.error(
      `[readCommandStatus] Error during send/receive: ${error.message}`,
    );
    return null;
  }
};

// --- UV Lamp Functions ---

/**
 * Reset the lamp life hours for a specific lamp by toggling the coil ON and then OFF with a delay in between.
 */
export const resetLampHours = async (
  ip: string,
  port: number,
  lampIndex: number, // 1-based lamp index (1-4)
  setStatus: (msg: string) => void,
): Promise<void> => {
  const addressMap: {[key: number]: number} = {
    1: 1, // Coil 1
    2: 3, // Coil 3
    3: 5, // Coil 5
    4: 7, // Coil 7
  };

  const address = addressMap[lampIndex];
  if (address === undefined) {
    setStatus(`Error: Invalid lamp index ${lampIndex} for reset.`);
    throw new Error(`Invalid lamp index ${lampIndex} for reset.`);
  }

  const writeValueOn = 0xff00; // Value for ON
  const writeValueOff = 0x0000; // Value for OFF
  const delayMs = 500; // Delay between ON and OFF

  const requestOn = createModbusRequest(
    MODBUS_UNIT_ID,
    0x05, // FC05 Write Single Coil
    address,
    writeValueOn,
  );

  const requestOff = createModbusRequest(
    MODBUS_UNIT_ID,
    0x05, // FC05 Write Single Coil
    address,
    writeValueOff,
  );

  try {
    setStatus(`Sending ON command for Lamp ${lampIndex} (Coil ${address})...`);
    await sendModbusRequest(ip, port, requestOn);
    setStatus(`ON command sent. Waiting ${delayMs}ms...`);
    await new Promise(resolve => setTimeout(resolve, delayMs));

    setStatus(`Sending OFF command for Lamp ${lampIndex} (Coil ${address})...`);
    await sendModbusRequest(ip, port, requestOff);
    setStatus(`OFF command sent successfully for Lamp ${lampIndex}.`);
  } catch (error) {
    const errorMsg = `Error resetting Lamp ${lampIndex}: ${
      error instanceof Error ? error.message : 'Unknown error'
    }`;
    if (setStatus) {
      setStatus(errorMsg);
    }
    throw error;
  }
};

/**
 * Read the CURRENT lamp life run hours for a specific lamp from Input Registers.
 */
export const readLampHours = async (
  ip: string,
  port: number,
  lampIndex: number, // 1-based lamp index (1-4)
): Promise<LampHours> => {
  const addressMapCurrent: {[key: number]: number} = {
    1: 2, // Input 2
    2: 6, // Input 6
    3: 10, // Input 10
    4: 14, // Input 14
  };
  const startAddressCurrent = addressMapCurrent[lampIndex];

  if (startAddressCurrent === undefined) {
    throw new Error(`Invalid lamp index ${lampIndex} for reading hours.`);
  }

  let currentHours = 0;

  // --- Read Current Hours (FC04 - Input Registers) ---
  try {
    const quantityCurrent = 2; // Read 2 registers for float32
    const functionCodeCurrent = 0x04;
    const requestCurrent = createModbusRequest(
      MODBUS_UNIT_ID,
      functionCodeCurrent,
      startAddressCurrent,
      quantityCurrent,
    );
    console.log(
      `[readLampHours ${lampIndex}] Reading Current (FC04) @ ${startAddressCurrent}`,
    );
    const responseCurrent = await sendModbusRequest(ip, port, requestCurrent);

    if (
      responseCurrent &&
      responseCurrent.length >= 13 && // MBAP(7) + FC(1) + ByteCount(1) + Data(4) = 13
      responseCurrent[7] === functionCodeCurrent &&
      responseCurrent[8] === 4 // Byte count should be 4
    ) {
      currentHours = responseCurrent.readFloatBE(9); // Read as Big-Endian Float
      console.log(
        `[readLampHours ${lampIndex}] Current Hours Raw (Float): ${currentHours}`,
      );
    } else {
      throw new Error(
        `Invalid response for readLampHours (Current): ${responseCurrent?.toString(
          'hex',
        )}`,
      );
    }
  } catch (error: any) {
    console.error(
      `[readLampHours ${lampIndex}] Error reading CURRENT hours: ${error.message}`,
    );
    throw error; // Rethrow the error to indicate failure
  }

  // --- Return Combined Result ---
  return {currentHours};
};

/**
 * Reads the shared Lamp Life Hours Setpoint (Maximum) from Holding Register 6.
 */
export const readLifeHoursSetpoint = async (
  ip: string,
  port: number,
): Promise<number | null> => {
  const startAddress = 6; // Holding Register 6
  const quantity = 2; // Read 2 registers for float32
  const functionCode = 0x03; // Read Holding Registers

  const request = createModbusRequest(
    MODBUS_UNIT_ID,
    functionCode,
    startAddress,
    quantity,
  );

  console.log(
    `[readLifeHoursSetpoint] Reading (FC03, Float32) @ ${startAddress}`,
  );

  try {
    const response = await sendModbusRequest(ip, port, request);

    // Validate response for FC03 reading 2 registers (4 bytes)
    if (
      response &&
      response.length >= 13 && // MBAP(7) + FC(1) + ByteCount(1) + Data(4) = 13
      response[7] === functionCode &&
      response[8] === 4 // Byte count should be 4
    ) {
      const value = response.readFloatBE(9); // Read as Big-Endian Float
      console.log(`[readLifeHoursSetpoint] Decoded Value (Float): ${value}`);
      return value;
    } else {
      throw new Error(
        `Invalid response for readLifeHoursSetpoint (Float): ${response?.toString(
          'hex',
        )}`,
      );
    }
  } catch (error: any) {
    if (error.message.includes('Modbus Exception 4')) {
      console.warn(
        '[readLifeHoursSetpoint] Life hours setpoint not set. Returning null.',
      );
      return null; // Return null if the setpoint is not set
    }
    throw error; // Re-throw other errors
  }
};

/**
 * Set the SHARED maximum lamp life hours setpoint (Holding Register 6).
 */
export const setLampMaxHours = (
  ip: string,
  port: number,
  value: number,
  setStatus: (msg: string) => void,
): Promise<void> => {
  const startAddress = 6; // Holding Register 6
  const functionCode = 0x06; // Write Single Register (FC6)

  // Convert the float to IEEE 754 format
  const buffer = Buffer.alloc(4);
  buffer.writeFloatBE(value, 0);

  console.log(
    `[setLampMaxHours] Writing float value ${value} (hex: ${buffer.toString(
      'hex',
    )})`,
  );

  // Write the first 16 bits (high word) to the starting register
  const highWord = buffer.readUInt16BE(0);
  const lowWord = buffer.readUInt16BE(2);

  const requestHigh = createModbusRequest(
    MODBUS_UNIT_ID,
    functionCode,
    startAddress,
    highWord,
  );

  const requestLow = createModbusRequest(
    MODBUS_UNIT_ID,
    functionCode,
    startAddress + 1,
    lowWord,
  );

  return sendModbusRequest(ip, port, requestHigh)
    .then(() => sendModbusRequest(ip, port, requestLow))
    .then(() => {
      setStatus(`Lamp Max Hours set to ${value} successfully.`);
    })
    .catch(error => {
      const errorMsg = `Error setting Lamp Max Hours: ${error.message}`;
      setStatus(errorMsg);
      console.error(`[setLampMaxHours] ${errorMsg}`, error);
      throw error;
    });
};

/**
 * Reads the Cleaning Hours Setpoint from Holding Register 2.
 */
export const readCleaningHoursSetpoint = async (
  ip: string,
  port: number,
): Promise<number | null> => {
  const startAddress = 2; // Holding Register 2
  const quantity = 2; // Always read 2 registers for float32
  const functionCode = 0x03; // Read Holding Registers

  const request = createModbusRequest(
    MODBUS_UNIT_ID,
    functionCode,
    startAddress,
    quantity,
  );

  console.log(
    `[readCleaningHoursSetpoint] Reading float32 (FC03) @ ${startAddress}`,
  );

  try {
    const response = await sendModbusRequest(ip, port, request);

    // Validate response for FC03 reading 2 registers (4 bytes)
    if (
      response &&
      response.length >= 13 && // MBAP(7) + FC(1) + ByteCount(1) + Data(4) = 13
      response[7] === functionCode &&
      response[8] === 4 // Byte count should be 4
    ) {
      const value = response.readFloatBE(9); // Read as Big-Endian Float
      console.log(`[readCleaningHoursSetpoint] Decoded Float Value: ${value}`);
      return value;
    } else {
      throw new Error(
        `Invalid response for readCleaningHoursSetpoint: ${response?.toString(
          'hex',
        )}`,
      );
    }
  } catch (error: any) {
    if (error.message.includes('Modbus Exception 4')) {
      console.warn(
        '[readCleaningHoursSetpoint] Cleaning hours setpoint not set. Returning null.',
      );
      return null; // Return null if the setpoint is not set
    }
    throw error; // Re-throw other errors
  }
};

/**
 * Sets the Cleaning Hours Setpoint (Holding Register 2).
 */
export const setCleaningHoursSetpoint = (
  ip: string,
  port: number,
  value: number,
  setStatus?: (msg: string) => void,
): Promise<void> => {
  const startAddress = 2; // Holding Register 2
  const functionCode = 0x06; // Write Single Register (FC6)

  // Convert the float to IEEE 754 format
  const buffer = Buffer.alloc(4);
  buffer.writeFloatBE(value, 0);

  console.log(
    `[setCleaningHoursSetpoint] Writing float value ${value} (hex: ${buffer.toString(
      'hex',
    )})`,
  );

  // Write the first 16 bits (high word) to the starting register
  const highWord = buffer.readUInt16BE(0);
  const lowWord = buffer.readUInt16BE(2);

  const requestHigh = createModbusRequest(
    MODBUS_UNIT_ID,
    functionCode,
    startAddress,
    highWord,
  );

  const requestLow = createModbusRequest(
    MODBUS_UNIT_ID,
    functionCode,
    startAddress + 1,
    lowWord,
  );

  return sendModbusRequest(ip, port, requestHigh)
    .then(() => sendModbusRequest(ip, port, requestLow))
    .then(() => {
      if (setStatus) {
        setStatus(`Cleaning Hours Setpoint set to ${value} successfully.`);
      }
    })
    .catch(error => {
      const errorMsg = `Error setting Cleaning Hours Setpoint: ${error.message}`;

      console.error(`[setCleaningHoursSetpoint] ${errorMsg}`, error);
      throw error;
    });
};

/**
 * Reads the current cleaning run hours for a SINGLE lamp.
 */
export const readSingleLampCleaningRunHours = async (
  ip: string,
  port: number,
): Promise<number> => {
  const addressMap: {[key: number]: number} = {
    1: 24, // Input 24
  };
  const startAddress = addressMap[1];

  if (startAddress === undefined) {
    throw new Error(`Invalid lamp index provided for reading cleaning hours.`);
  }

  let cleaningHours = 0;

  // --- Read Cleaning Hours (FC04 - Input Registers) ---
  try {
    const quantity = 2; // Read 2 registers for float32
    const functionCode = 0x04;
    const request = createModbusRequest(
      MODBUS_UNIT_ID,
      functionCode,
      startAddress,
      quantity,
    );
    console.log(
      `[readSingleLampCleaningRunHours 1] Reading (FC04) @ ${startAddress}`,
    );
    const response = await sendModbusRequest(ip, port, request);

    if (
      response &&
      response.length >= 13 && // MBAP(7) + FC(1) + ByteCount(1) + Data(4) = 13
      response[7] === functionCode &&
      response[8] === 4 // Byte count should be 4
    ) {
      cleaningHours = response.readFloatBE(9); // Read as Big-Endian Float
      console.log(
        `[readSingleLampCleaningRunHours 1] Cleaning Hours Raw (Float): ${cleaningHours}`,
      );
    } else {
      throw new Error(
        `Invalid response for readSingleLampCleaningRunHours: ${response?.toString(
          'hex',
        )}`,
      );
    }
  } catch (error: any) {
    console.error(
      `[readSingleLampCleaningRunHours 1] Error reading cleaning hours: ${error.message}`,
    );
    throw error; // Rethrow the error to indicate failure
  }

  return cleaningHours;
};

/**
 * Resets the cleaning hours for ALL lamps by toggling Coils 11, 13, 15, 17.
 */
export const resetCleaningHours = async (
  ip: string,
  port: number,
  setStatus: (msg: string) => void,
): Promise<void> => {
  const addresses = [11, 13, 15, 17]; // Coils 11, 13, 15, 17
  const writeValueOn = 0xff00; // Value for ON
  const writeValueOff = 0x0000; // Value for OFF
  const functionCode = 0x05;
  const delayMs = 500; // Delay between ON and OFF as per notes

  setStatus('Resetting cleaning hours for all lamps (toggle sequence)...');
  let errorCount = 0;

  for (let i = 0; i < addresses.length; i++) {
    const address = addresses[i];
    const lampNum = i + 1;
    const requestOn = createModbusRequest(
      MODBUS_UNIT_ID,
      functionCode,
      address,
      writeValueOn,
    );
    const requestOff = createModbusRequest(
      MODBUS_UNIT_ID,
      functionCode,
      address,
      writeValueOff,
    );

    try {
      // --- Step 1: Write ON ---
      setStatus(
        `Resetting Lamp ${lampNum} Clean Hours (Step 1/2: ON - Coil ${address})...`,
      );
      const dataOn = await sendModbusRequest(ip, port, requestOn);
      // Check response validity for ON command
      if (
        !(
          dataOn &&
          dataOn.length >= 12 &&
          dataOn[7] === functionCode &&
          dataOn.readUInt16BE(8) === address
        )
      ) {
        throw new Error(
          `Unexpected response during ON write: ${dataOn?.toString('hex')}`,
        );
      }
      setStatus(
        `Lamp ${lampNum} Clean Hours Reset ON command sent. Waiting ${delayMs}ms...`,
      );

      // --- Step 2: Wait ---
      await new Promise(resolve => setTimeout(resolve, delayMs));

      // --- Step 3: Write OFF ---
      setStatus(
        `Resetting Lamp ${lampNum} Clean Hours (Step 2/2: OFF - Coil ${address})...`,
      );
      const dataOff = await sendModbusRequest(ip, port, requestOff);
      // Check response validity for OFF command
      if (
        !(
          dataOff &&
          dataOff.length >= 12 &&
          dataOff[7] === functionCode &&
          dataOff.readUInt16BE(8) === address
        )
      ) {
        throw new Error(
          `Unexpected response during OFF write: ${dataOff?.toString('hex')}`,
        );
      }
      setStatus(`Lamp ${lampNum} Clean Hours Reset OFF command sent.`);
    } catch (error: any) {
      errorCount++;
      // Make error message more specific about which step failed
      const step = error.message.includes('OFF write')
        ? 'Step 2 (OFF)'
        : 'Step 1 (ON) or connection';
      const detailedErrorMsg = `Error resetting Lamp ${lampNum} Clean Hours (${step}): ${error.message}`;
      setStatus(detailedErrorMsg);
      console.error(`[resetCleaningHours] ${detailedErrorMsg}`, error);
      // Decide whether to continue or stop on error
      // break; // Uncomment to stop on first error
    }
    // Optional small delay between lamps if needed
    // if (i < addresses.length - 1) { await new Promise(resolve => setTimeout(resolve, 100)); }
  }

  if (errorCount > 0) {
    throw new Error(
      `Finished resetting cleaning hours with ${errorCount} error(s).`,
    );
  }
  setStatus('All cleaning hours reset toggle sequences sent successfully.');
};

// --- Sensors Functions ---

/**
 * Read DPS Status (Discrete 17).
 */
const readDPS = (
  ip: string,
  port: number,
  setStatus: (msg: string) => void,
  setDpsStatus: (isOk: boolean | null) => void,
) => {
  const address = 17; // Discrete 17
  const quantity = 1;
  const request = createModbusRequest(MODBUS_UNIT_ID, 0x02, address, quantity);
  setStatus('Reading DPS Status...');
  sendModbusRequest(ip, port, request)
    .then(data => {
      if (data && data.length >= 10 && data[8] === 1) {
        const statusBit = data[9] & 0x01;
        const isOk = statusBit === 1;
        setStatus(
          `DPS Status: ${isOk ? 'OK' : 'Pressure Issue (Trigger Door Icon)'}`,
        );
        setDpsStatus(isOk);
      } else {
        setStatus(
          `Error: Invalid response for readDPS: ${data?.toString('hex')}`,
        );
        setDpsStatus(null);
      }
    })
    .catch(error => {
      setStatus(`Error reading DPS status: ${error.message}`);
      setDpsStatus(null);
    });
};

/**
 * Read Pressure Button / Limit Switch Status (Discrete 19).
 */
const readPressureButton = (
  ip: string,
  port: number,
  setStatus: (msg: string) => void,
  callback: (isOk: boolean | null) => void,
) => {
  const address = 19;
  const quantity = 1;
  const request = createModbusRequest(MODBUS_UNIT_ID, 0x02, address, quantity);
  setStatus('Reading Pressure Button Status...');
  sendModbusRequest(ip, port, request)
    .then(data => {
      if (data && data.length >= 10 && data[8] === 1) {
        const statusBit = data[9] & 0x01;
        const isOk = statusBit === 1;
        setStatus(
          `Pressure Button Status: ${
            isOk ? 'OK' : 'Pressure Issue (Trigger Door Icon)'
          }`,
        );
        callback(isOk);
      } else {
        setStatus(
          `Error: Invalid response for read Pressure Button: ${data?.toString(
            'hex',
          )}`,
        );
      }
    })
    .catch(error => {
      setStatus(`Error reading Push Button status: ${error.message}`);
    });
};
/**
 * Read number of lamps online (Input 22).
 */
const readLampsOnline = (
  ip: string,
  port: number,
  setStatus: (msg: string) => void,
  setLampsOnlineCount: (count: number | null) => void,
) => {
  const address = 22; // Input 22
  const quantity = 2; // Read 2 registers for float32 (matches Python)
  const request = createModbusRequest(MODBUS_UNIT_ID, 0x04, address, quantity); // FC04 Read Input Registers
  setStatus('Reading Number of Lamps Online...');
  sendModbusRequest(ip, port, request)
    .then(data => {
      const expectedDataBytes = 4;
      if (
        data &&
        data.length >= 9 + expectedDataBytes &&
        data[8] === expectedDataBytes
      ) {
        try {
          const countFloat = data.readFloatBE(9);
          const countInt = Math.round(countFloat); // Convert float to integer for count
          setStatus(
            `Lamps Online: ${countInt} (read as ${countFloat.toFixed(2)})`,
          );
          setLampsOnlineCount(countInt);
        } catch (e: any) {
          setStatus(`Error parsing Lamps Online count: ${e.message}`);
          setLampsOnlineCount(null);
        }
      } else {
        setStatus(
          `Error: Invalid response for readLampsOnline: ${data?.toString(
            'hex',
          )}`,
        );
        setLampsOnlineCount(null);
      }
    })
    .catch(error => {
      setStatus(`Error reading lamps online: ${error.message}`);
      setLampsOnlineCount(null);
    });
};

/**
 * Read Current Amps (CT) (Input 18).
 */
const readCurrentAmps = (
  ip: string,
  port: number,
  setStatus: (msg: string) => void,
  setCurrentAmpsValue: (amps: number | null) => void,
) => {
  const address = 18; // Input 18
  const quantity = 2; // Read 2 registers for float32 (matches Python)
  const request = createModbusRequest(MODBUS_UNIT_ID, 0x04, address, quantity);
  setStatus('Reading Current Amps (CT)...');
  sendModbusRequest(ip, port, request)
    .then(data => {
      const expectedDataBytes = 4;
      if (
        data &&
        data.length >= 9 + expectedDataBytes &&
        data[8] === expectedDataBytes
      ) {
        try {
          const amps = data.readFloatBE(9);
          setStatus(`Current Amps: ${amps.toFixed(2)} A`);
          setCurrentAmpsValue(amps);
        } catch (e: any) {
          setStatus(`Error parsing Current Amps: ${e.message}`);
          setCurrentAmpsValue(null);
        }
      } else {
        setStatus(
          `Error: Invalid response for readCurrentAmps: ${data?.toString(
            'hex',
          )}`,
        );
        setCurrentAmpsValue(null);
      }
    })
    .catch(error => {
      setStatus(`Error reading current amps: ${error.message}`);
      setCurrentAmpsValue(null);
    });
};

/**
 * Read individual UV clean status (Discrete 1, 5, 9, 13).
 */
export const readLampCleanStatus = async (
  ip: string,
  port: number,
  lampIndex: number, // 1, 2, 3, or 4
): Promise<boolean> => {
  const addressMap: {[key: number]: number} = {
    1: 1, // Discrete 1
    2: 5, // Discrete 5
    3: 9, // Discrete 9
    4: 13, // Discrete 13
  };
  const address = addressMap[lampIndex];
  const quantity = 1;
  const functionCode = 0x02;
  const request = createModbusRequest(
    MODBUS_UNIT_ID,
    functionCode,
    address,
    quantity,
  );

  console.log(`[readLampCleanStatus ${lampIndex}] Reading (FC02) @ ${address}`);
  const response = await sendModbusRequest(ip, port, request);

  if (response && response.length >= 10 && response[8] === 1) {
    // FC=02, ByteCount=1
    const statusBit = response[9] & 0x01;
    const needsCleaning = statusBit === 1; // Assuming 1 = Needs Cleaning
    console.log(
      `[readLampCleanStatus ${lampIndex}] Needs Cleaning: ${needsCleaning}`,
    );
    return needsCleaning;
  } else {
    throw new Error(
      `Invalid response for readLampCleanStatus ${lampIndex}: ${response?.toString(
        'hex',
      )}`,
    );
  }
};

/**
 * Read individual UV life status (Input 3, 7, 11, 15).
 */
export const readLampLifeStatus = async (
  ip: string,
  port: number,
  lampIndex: number, // 1-based lamp index (1-4)
): Promise<number> => {
  const addressMap: {[key: number]: number} = {
    1: 3, // Input 3
    2: 7, // Input 7
    3: 11, // Input 11
    4: 15, // Input 15
  };
  const startAddress = addressMap[lampIndex];

  if (startAddress === undefined) {
    throw new Error(`Invalid lamp index ${lampIndex} for reading life status.`);
  }

  const quantity = 1; // Read 1 register (assuming 16-bit)
  const functionCode = 0x04; // Read Input Registers

  const request = createModbusRequest(
    MODBUS_UNIT_ID,
    functionCode,
    startAddress,
    quantity,
  );

  console.log(
    `[readLampLifeStatus ${lampIndex}] Reading Life Status (FC04) @ ${startAddress}`,
  );
  const response = await sendModbusRequest(ip, port, request);

  if (response && response.length >= 11 && response[8] === 2) {
    // FC=04, ByteCount=2
    const value = response.readUInt16BE(9);
    console.log(
      `[readLampLifeStatus ${lampIndex}] Life Status Raw Value: ${value}`,
    );
    return value;
  } else {
    throw new Error(
      `Invalid response for readLampLifeStatus Lamp ${lampIndex}: ${response?.toString(
        'hex',
      )}`,
    );
  }
};

/**
 * Read single coil working hours (Coil 8, 12, 16, 20).
 */
export const readSingleCoilWorkingHours = async (
  ip: string,
  port: number,
  coilIndex: number, // 1-based coil index
): Promise<number> => {
  const addressMap: {[key: number]: number} = {
    1: 8, // Coil 8
    2: 12, // Coil 12
    3: 16, // Coil 16
    4: 20, // Coil 20
  };
  const startAddress = addressMap[coilIndex];

  if (startAddress === undefined) {
    throw new Error(
      `Invalid coil index ${coilIndex} for reading working hours.`,
    );
  }

  const quantity = 1; // Read 1 coil
  const functionCode = 0x01; // Read Coils

  const request = createModbusRequest(
    MODBUS_UNIT_ID,
    functionCode,
    startAddress,
    quantity,
  );

  console.log(
    `[readSingleCoilWorkingHours ${coilIndex}] Reading (FC01) @ ${startAddress}`,
  );
  const response = await sendModbusRequest(ip, port, request);

  if (response && response.length >= 10 && response[8] === 1) {
    // FC=01, ByteCount=1
    const value = response[9] & 0x01; // Extract the single bit value
    console.log(
      `[readSingleCoilWorkingHours ${coilIndex}] Raw Value: ${value}`,
    );
    return value;
  } else {
    throw new Error(
      `Invalid response for readSingleCoilWorkingHours Coil ${coilIndex}: ${response?.toString(
        'hex',
      )}`,
    );
  }
};

/**
 * Read single coil cleaning hours (Coil 10, 14, 18, 22).
 */
export const readSingleCoilCleaningHours = async (
  ip: string,
  port: number,
  coilIndex: number, // 1-based coil index
): Promise<number> => {
  const addressMap: {[key: number]: number} = {
    1: 10, // Coil 10
    2: 14, // Coil 14
    3: 18, // Coil 18
    4: 22, // Coil 22
  };
  const startAddress = addressMap[coilIndex];

  if (startAddress === undefined) {
    throw new Error(
      `Invalid coil index ${coilIndex} for reading cleaning hours.`,
    );
  }

  const quantity = 1; // Read 1 coil
  const functionCode = 0x01; // Read Coils

  const request = createModbusRequest(
    MODBUS_UNIT_ID,
    functionCode,
    startAddress,
    quantity,
  );

  console.log(
    `[readSingleCoilCleaningHours ${coilIndex}] Reading (FC01) @ ${startAddress}`,
  );
  const response = await sendModbusRequest(ip, port, request);

  if (response && response.length >= 10 && response[8] === 1) {
    // FC=01, ByteCount=1
    const value = response[9] & 0x01; // Extract the single bit value
    console.log(
      `[readSingleCoilCleaningHours ${coilIndex}] Raw Value: ${value}`,
    );
    return value;
  } else {
    throw new Error(
      `Invalid response for readSingleCoilCleaningHours Coil ${coilIndex}: ${response?.toString(
        'hex',
      )}`,
    );
  }
};

// Correct final export block
export {readDPS, readPressureButton, readLampsOnline, readCurrentAmps};

// --- Cleanup ---
export const cleanupAllConnections = () => {
  TcpConnectionManager.getInstance().closeAllConnections();
};

// --- Memory Monitoring ---
// if (process.env.NODE_ENV === 'development') {
//   setInterval(() => {
//     const memoryUsage = process.memoryUsage();
//     console.log(`Memory usage:
//       RSS: ${Math.round(memoryUsage.rss / 1024 / 1024)}MB
//       HeapTotal: ${Math.round(memoryUsage.heapTotal / 1024 / 1024)}MB
//       HeapUsed: ${Math.round(memoryUsage.heapUsed / 1024 / 1024)}MB`);
//   }, 5000);
// }<|MERGE_RESOLUTION|>--- conflicted
+++ resolved
@@ -15,15 +15,9 @@
   currentHours: number;
 }
 
-interface QueuedRequest {
-  ip: string;
-  port: number;
-  request: Buffer;
-  resolve: (value: Buffer) => void;
-  reject: (reason?: any) => void;
-}
-
-<<<<<<< HEAD
+// --- Configuration ---
+const MODBUS_UNIT_ID = 1;
+
 // --- Modbus Request Queue ---
 
 interface ModbusRequestQueueItem {
@@ -43,284 +37,59 @@
 
 
 // --- Helper Functions (Updated for FC16 Write Multiple Registers) ---
-=======
-// --- Request Queue Manager ---
-class RequestQueueManager {
-  private static instance: RequestQueueManager;
-  private queue: QueuedRequest[] = [];
-  private isProcessing = false;
-  private activeConnections = 0;
-
-  public static getInstance(): RequestQueueManager {
-    if (!RequestQueueManager.instance) {
-      RequestQueueManager.instance = new RequestQueueManager();
-    }
-    return RequestQueueManager.instance;
-  }
-
-  public enqueue(request: QueuedRequest): void {
-    if (this.queue.length >= MAX_QUEUE_SIZE) {
-      request.reject(new Error('Request queue full'));
-      return;
-    }
-
-    this.queue.push(request);
-    this.processQueue();
-  }
-
-  private async processQueue(): Promise<void> {
-    if (
-      this.isProcessing ||
-      this.queue.length === 0 ||
-      this.activeConnections >= MAX_CONNECTIONS
-    ) {
-      return;
-    }
-
-    this.isProcessing = true;
-    const nextRequest = this.queue.shift()!;
-
-    try {
-      this.activeConnections++;
-      const response = await this.executeRequest(nextRequest);
-      nextRequest.resolve(response);
-    } catch (error) {
-      nextRequest.reject(error);
-    } finally {
-      this.activeConnections--;
-      this.isProcessing = false;
-
-      // Process next request after delay
-      setTimeout(() => this.processQueue(), REQUEST_DELAY);
-    }
-  }
-
-  private async executeRequest({
-    ip,
-    port,
-    request,
-  }: QueuedRequest): Promise<Buffer> {
-    const connectionManager = TcpConnectionManager.getInstance();
-    const client = await connectionManager.getConnection(ip, port);
-
-    return new Promise((resolve, reject) => {
-      let responseBuffer = Buffer.alloc(0);
-      let requestTimeout: NodeJS.Timeout | null = null;
-
-      const cleanup = () => {
-        if (requestTimeout) {
-          clearTimeout(requestTimeout);
-          requestTimeout = null;
-        }
-        client.removeListener('data', dataHandler);
-        client.removeListener('error', errorHandler);
-      };
-
-      requestTimeout = setTimeout(() => {
-        cleanup();
-        reject(new Error('Modbus request timed out'));
-      }, REQUEST_TIMEOUT);
-
-      const dataHandler = (data: Buffer) => {
-        responseBuffer = Buffer.concat([responseBuffer, data]);
-
-        if (responseBuffer.length > MAX_RESPONSE_SIZE) {
-          cleanup();
-          reject(new Error('Response too large'));
-          return;
-        }
-
-        if (responseBuffer.length >= 6) {
-          const expectedLengthMBAP = responseBuffer.readUInt16BE(4);
-          const totalExpectedLength = 6 + expectedLengthMBAP;
-
-          if (responseBuffer.length >= totalExpectedLength) {
-            if (responseBuffer.length >= 8 && responseBuffer[7] & 0x80) {
-              const functionCode = responseBuffer[7] & 0x7f;
-              const exceptionCode = responseBuffer[8];
-              cleanup();
-              reject(
-                new Error(
-                  `Modbus Exception ${exceptionCode} for function ${functionCode}`,
-                ),
-              );
-            } else {
-              cleanup();
-              resolve(responseBuffer);
-            }
-          }
-        }
-      };
-
-      const errorHandler = (error: Error) => {
-        cleanup();
-        reject(new Error(`Connection error: ${error.message}`));
-      };
-
-      client.on('data', dataHandler);
-      client.on('error', errorHandler);
-
-      client.write(request, (error?: Error) => {
-        if (error) {
-          cleanup();
-          reject(new Error(`Write error: ${error.message}`));
-        }
-      });
-    });
-  }
-}
-
-// --- Connection Manager ---
-class TcpConnectionManager {
-  private static instance: TcpConnectionManager;
-  private connections: Map<string, any> = new Map();
-  private refreshTimers: Map<string, NodeJS.Timeout> = new Map();
-  private connectionHandlers: Map<
-    string,
-    {errorHandler: (error: Error) => void; closeHandler: () => void}
-  > = new Map();
-
-  public static getInstance(): TcpConnectionManager {
-    if (!TcpConnectionManager.instance) {
-      TcpConnectionManager.instance = new TcpConnectionManager();
-    }
-    return TcpConnectionManager.instance;
-  }
-
-  public async getConnection(host: string, port: number): Promise<any> {
-    const connectionKey = `${host}:${port}`;
-
-    if (this.connections.has(connectionKey)) {
-      const connection = this.connections.get(connectionKey);
-      if (!connection.destroyed) {
-        return connection;
-      }
-      this.closeConnection(connectionKey);
-    }
-
-    return this.createConnection(host, port);
-  }
-
-  private createConnection(host: string, port: number): Promise<any> {
-    const connectionKey = `${host}:${port}`;
-    this.closeConnection(connectionKey);
-
-    return new Promise((resolve, reject) => {
-      const client = TcpSocket.createConnection({host, port}, () => {
-        this.connections.set(connectionKey, client);
-
-        const timer = setTimeout(() => {
-          this.refreshConnection(host, port);
-        }, CONNECTION_REFRESH_INTERVAL);
-
-        this.refreshTimers.set(connectionKey, timer);
-        resolve(client);
-      });
-
-      const errorHandler = (error: Error) => {
-        console.error(`Connection error for ${connectionKey}:`, error);
-        this.closeConnection(connectionKey);
-        reject(error);
-      };
-
-      const closeHandler = () => {
-        this.closeConnection(connectionKey);
-      };
-
-      client.on('error', errorHandler);
-      client.on('close', closeHandler);
-
-      this.connectionHandlers.set(connectionKey, {errorHandler, closeHandler});
-    });
-  }
-
-  private refreshConnection(host: string, port: number): void {
-    const connectionKey = `${host}:${port}`;
-    this.createConnection(host, port).catch(error => {
-      console.error(`Failed to refresh connection: ${error.message}`);
-      setTimeout(() => this.refreshConnection(host, port), 5000);
-    });
-  }
-
-  private closeConnection(connectionKey: string): void {
-    if (this.refreshTimers.has(connectionKey)) {
-      clearTimeout(this.refreshTimers.get(connectionKey));
-      this.refreshTimers.delete(connectionKey);
-    }
-
-    const handlers = this.connectionHandlers.get(connectionKey);
-    if (handlers) {
-      const connection = this.connections.get(connectionKey);
-      if (connection) {
-        connection.removeListener('error', handlers.errorHandler);
-        connection.removeListener('close', handlers.closeHandler);
-      }
-      this.connectionHandlers.delete(connectionKey);
-    }
-
-    if (this.connections.has(connectionKey)) {
-      const connection = this.connections.get(connectionKey);
-      if (connection && !connection.destroyed) {
-        connection.destroy();
-      }
-      this.connections.delete(connectionKey);
-    }
-  }
-
-  public closeAllConnections(): void {
-    for (const connectionKey of this.connections.keys()) {
-      this.closeConnection(connectionKey);
-    }
-  }
-}
-
-// --- Modbus Request Functions ---
-export const sendModbusRequest = (
-  ip: string,
-  port: number,
-  request: Buffer,
-): Promise<Buffer> => {
-  return new Promise((resolve, reject) => {
-    RequestQueueManager.getInstance().enqueue({
-      ip,
-      port,
-      request,
-      resolve,
-      reject,
-    });
-  });
-};
->>>>>>> 2efad3a7
-
+
+/**
+ * Creates a Modbus TCP request buffer (MBAP Header + PDU).
+ * Addresses passed to this function should be 0-based.
+ */
 const createModbusRequest = (
-  unitId: number,
-  functionCode: number,
-  startAddress: number,
-  quantity: number,
-  writeData?: Buffer,
+  unitId: number, // Modbus unit ID
+  functionCode: number, // Modbus function code
+  startAddress: number, // Register address (0-based)
+  quantity: number, // Number of items (coils/registers) OR the value for single writes (FC5, FC6)
+  writeData?: Buffer, // Data buffer for multiple write operations (FC15, FC16)
 ): Buffer => {
   let pdu: Buffer;
 
-  if ([0x01, 0x02, 0x03, 0x04].includes(functionCode)) {
+  if (
+    functionCode === 0x01 ||
+    functionCode === 0x02 ||
+    functionCode === 0x03 ||
+    functionCode === 0x04
+  ) {
+    // Read Coils/Inputs/Registers: FC(1), StartAddr(2), Quantity(2)
     pdu = Buffer.alloc(5);
     pdu.writeUInt8(functionCode, 0);
     pdu.writeUInt16BE(startAddress, 1);
     pdu.writeUInt16BE(quantity, 3);
-  } else if (functionCode === 0x05 || functionCode === 0x06) {
+  } else if (functionCode === 0x05) {
+    // Write Single Coil
+    // FC(1), Addr(2), Value(2 - 0xFF00/0x0000)
     pdu = Buffer.alloc(5);
     pdu.writeUInt8(functionCode, 0);
     pdu.writeUInt16BE(startAddress, 1);
-    pdu.writeUInt16BE(quantity, 3);
+    pdu.writeUInt16BE(quantity, 3); // quantity holds the value
+  } else if (functionCode === 0x06) {
+    // Write Single Register
+    // FC(1), Addr(2), Value(2)
+    pdu = Buffer.alloc(5);
+    pdu.writeUInt8(functionCode, 0);
+    pdu.writeUInt16BE(startAddress, 1);
+    pdu.writeUInt16BE(quantity, 3); // quantity holds the value
   } else if (functionCode === 0x0f && writeData) {
+    // Write Multiple Coils
+    // FC(1), StartAddr(2), QuantityCoils(2), ByteCount(1), Data(...)
     const byteCount = writeData.length;
     pdu = Buffer.alloc(6 + byteCount);
     pdu.writeUInt8(functionCode, 0);
     pdu.writeUInt16BE(startAddress, 1);
-    pdu.writeUInt16BE(quantity, 3);
+    pdu.writeUInt16BE(quantity, 3); // quantity is number of coils
     pdu.writeUInt8(byteCount, 5);
     writeData.copy(pdu, 6);
   } else if (functionCode === 0x10 && writeData) {
-    const quantity = writeData.length / 2;
+    // Write Multiple Registers
+    // FC(1), StartAddr(2), QuantityRegs(2), ByteCount(1), Data(...)
+    const quantity = writeData.length / 2; // Number of 16-bit registers
     const byteCount = writeData.length;
     pdu = Buffer.alloc(6 + byteCount);
     pdu.writeUInt8(functionCode, 0);
@@ -329,19 +98,23 @@
     pdu.writeUInt8(byteCount, 5);
     writeData.copy(pdu, 6);
   } else {
+    console.error(
+      `Unsupported Modbus request structure for func: ${functionCode} / data: ${writeData}`,
+    );
+    // Minimal PDU to avoid crash, likely results in Modbus exception
     pdu = Buffer.from([functionCode]);
   }
 
+  // MBAP Header: TransID(2), ProtoID(2), Len(2), UnitID(1)
   const mbapHeader = Buffer.alloc(7);
-  mbapHeader.writeUInt16BE(Math.floor(Math.random() * 65535), 0);
-  mbapHeader.writeUInt16BE(0x0000, 2);
-  mbapHeader.writeUInt16BE(pdu.length + 1, 4);
-  mbapHeader.writeUInt8(unitId, 6);
+  mbapHeader.writeUInt16BE(Math.floor(Math.random() * 65535), 0); // Transaction ID
+  mbapHeader.writeUInt16BE(0x0000, 2); // Protocol ID
+  mbapHeader.writeUInt16BE(pdu.length + 1, 4); // Length = PDU length + Unit ID byte
+  mbapHeader.writeUInt8(unitId, 6); // Unit ID
 
   return Buffer.concat([mbapHeader, pdu]);
 };
 
-<<<<<<< HEAD
 /**
  * Helper function to send a Modbus request and return a Promise resolving with the response Buffer.
  * Includes basic timeout and exception handling.
@@ -448,21 +221,23 @@
     const cleanup = (queueItem:ModbusRequestQueueItem, client: TcpSocket.Socket, error?: Error) => {
       activeRequests--; // Decrement active requests
 
-    requestTimeout = setTimeout(() => {
-      cleanup(new Error('Modbus request timed out'));
-    }, 5000); // 5 second timeout
-
-    client.on('data', data => {
-      const dataBuffer = Buffer.isBuffer(data) ? data : Buffer.from(data);
-      responseBuffer = Buffer.concat([responseBuffer, dataBuffer]);
-      console.log(
-        `[sendModbusRequest] Raw Response: ${responseBuffer.toString('hex')}`,
-      );
-
-      if (responseBuffer.length >= 6) {
-        // Minimum MBAP header length
-        const expectedLengthMBAP = responseBuffer.readUInt16BE(4);
-        const totalExpectedLength = 6 + expectedLengthMBAP; // Correct total length
+      requestTimeout = setTimeout(() => {
+        cleanup();
+        reject(new Error('Modbus request timed out'));
+      }, REQUEST_TIMEOUT);
+
+      const dataHandler = (data: Buffer) => {
+        responseBuffer = Buffer.concat([responseBuffer, data]);
+
+        if (responseBuffer.length > MAX_RESPONSE_SIZE) {
+          cleanup();
+          reject(new Error('Response too large'));
+          return;
+        }
+
+        if (responseBuffer.length >= 6) {
+          const expectedLengthMBAP = responseBuffer.readUInt16BE(4);
+          const totalExpectedLength = 6 + expectedLengthMBAP;
 
         if (responseBuffer.length >= totalExpectedLength) {
           // Check for Modbus Exception Response
@@ -497,8 +272,6 @@
 
 
 
-=======
->>>>>>> 2efad3a7
 // --- General Functions ---
 
 /**
